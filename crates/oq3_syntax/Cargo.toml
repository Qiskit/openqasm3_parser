--- conflicted
+++ resolved
@@ -18,13 +18,8 @@
 # external crates
 cov-mark = "2.0.0"
 either = "1.15.0"
-<<<<<<< HEAD
 indexmap = ">=2.8.0, <2.11.0"
 #indexmap = "2.8.0"
-itertools = "0.14.0"
-=======
-indexmap = "2.8.0"
->>>>>>> 93507c49
 once_cell = "1.21.0"
 rowan = {version = "<=0.16.1"}
 rustc-hash = "2.1.1"
@@ -48,11 +43,7 @@
 proc-macro2 = "1.0.47"
 quote = "1.0.20"
 ungrammar = "1.16.1"
-<<<<<<< HEAD
-clap = { version = "~4.4", features = ["derive"] }
-=======
 xshell = "0.2.2"
 
 [features]
-sourcegen = []
->>>>>>> 93507c49
+sourcegen = []