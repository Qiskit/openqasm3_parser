// Copyright contributors to the openqasm-parser project
// SPDX-License-Identifier: Apache-2.0

// Build the ASG defined in asg.rs from the syntactic AST
// constructed in the crate oq3_syntax.
//
// In the filename syntax_to_semantics.rs, "syntax" is a noun and "semantics" is a noun.
// I'd rather have syntax_to_semantic.rs, but that would make the latter an adjective.
// And syntactic_to_semantic.rs doesn't sound right.

use std;
use std::mem::replace;
use std::path::Path;

use crate::asg;
use crate::types;
use crate::types::{ArrayDims, IsConst, Type};

use crate::context::Context;
use crate::semantic_error::{SemanticErrorKind::*, SemanticErrorList};
use crate::symbols::{ScopeType, SymbolErrorTrait, SymbolIdResult, SymbolTable};
use oq3_source_file::{SourceFile, SourceString, SourceTrait};
use oq3_syntax::ast as synast; // Syntactic AST

use crate::with_scope;

use crate::utils::type_name_of; // for debugging

// traits
use synast::{HasArgList, HasName, HasTextName};

pub struct ParseResult<T: SourceTrait> {
    syntax_result: T, // syntax tree and errors
    context: Context, // semantic asg and errors
    have_syntax_errors: bool,
}

impl<T: SourceTrait> ParseResult<T> {
    pub fn any_syntax_errors(&self) -> bool {
        self.have_syntax_errors
    }

    pub fn any_semantic_errors(&self) -> bool {
        self.context.errors().any_semantic_errors()
    }

    pub fn any_errors(&self) -> bool {
        self.any_syntax_errors() || self.any_semantic_errors()
    }

    pub fn take_context(self) -> Context {
        self.context
    }

    pub fn program(&self) -> &asg::Program {
        self.context.program()
    }

    pub fn symbol_table(&self) -> &SymbolTable {
        self.context.symbol_table()
    }

    pub fn syntax_result(&self) -> &T {
        &self.syntax_result
    }
}

impl ParseResult<SourceFile> {
    /// Prints any errors recorded during lexing, parsing, and analysis.
    /// This reads the source again into a string. It might be
    /// more efficient to call the method `any_errors` first.
    pub fn print_errors(&self) {
        self.syntax_result.print_syntax_errors();
        self.context.errors().print_errors();
    }
}

impl ParseResult<SourceString> {
    pub fn print_errors(&self) {
        let synres = &self.syntax_result();
        synres.print_syntax_errors();
        self.context
            .errors()
            .print_errors_no_file(synres.fake_file_path(), synres.source());
    }
}

/// Parse string containing source to semantic ASG.
/// Fake file name is used for printing diagnostics.
pub fn parse_source_string<T, P>(
    source: T,
    fake_file_path: Option<&str>,
    search_path_list: Option<&[P]>,
) -> ParseResult<SourceString>
where
    T: AsRef<str>,
    P: AsRef<Path>,
{
    let parsed_source: SourceString =
        oq3_source_file::parse_source_string(source, fake_file_path, search_path_list);
    analyze_source(parsed_source)
}

/// Parse source file to semantic ASG
pub fn parse_source_file<T, P>(
    file_path: T,
    search_path_list: Option<&[P]>,
) -> ParseResult<SourceFile>
where
    T: AsRef<Path>,
    P: AsRef<Path>,
{
    let parsed_source: SourceFile = oq3_source_file::parse_source_file(file_path, search_path_list);
    analyze_source(parsed_source)
}

fn analyze_source<T: SourceTrait>(parsed_source: T) -> ParseResult<T> {
    let file_path = parsed_source.file_path();
    let context = Context::new(file_path.clone());
    if parsed_source.any_parse_errors() {
        // on syntax errors, do not continue with semantic analysis.
        return ParseResult {
            syntax_result: parsed_source,
            context,
            have_syntax_errors: true,
        };
    }
    let errors = SemanticErrorList::new(file_path);
    let (mut context, errors) = syntax_to_semantic(&parsed_source, context, errors);
    let _ = replace(&mut context.semantic_errors, errors);
    ParseResult {
        syntax_result: parsed_source,
        context: context.clone(),
        have_syntax_errors: false,
    }
}

pub fn syntax_to_semantic<T: SourceTrait>(
    parsed_source: &T,
    mut context: Context,
    errors: SemanticErrorList,
) -> (Context, SemanticErrorList) {
    let mut included_iter = parsed_source.included().iter();
    let save_errors = replace(&mut context.semantic_errors, errors);
    for parse_stmt in parsed_source.syntax_ast().tree().statements() {
        let stmt = match parse_stmt {
            // Include does not go in the ASG, instead it is evaluated.
            // So we include the parsed code, collect errors, and return `None`.
            // It would be convenient to treat include in `from_stmt` as we do all other statements.
            // But the arm below for Stmt::Include manipulates context and depends on
            // included_iter in ways that no other match arm does.
            // It is probably possible to encapsulate the manipulations of (context, errors).
            // But I have not made much of an attempt to do so.
            synast::Stmt::Include(include) => {
                let file: synast::FilePath = include.file().unwrap();
                let file_path = file.to_string().unwrap();
                if file_path == "stdgates.inc" {
                    // We do not use a file for standard library, but rather create the symbols.
                    context.standard_library_gates(&include);
                } else {
                    // Get SourceFile object with syntax AST for the next included file.
                    let included_parsed_source = included_iter.next().unwrap();
                    // Empty list for possible semantic errors in the included file.
                    let mut errors_in_included =
                        SemanticErrorList::new(included_parsed_source.file_path().clone());
                    // The following path is likely never taken
                    if context.symbol_table().current_scope_type() != ScopeType::Global {
                        context.insert_error(IncludeNotInGlobalScopeError, &include);
                    }
                    // Call this function recursively passing the new, empty, storage for errors.
                    // Note that `errors_in_included` will be swapped into `context` upon entering `syntax_to_semantic`.
                    (context, errors_in_included) =
                        syntax_to_semantic(included_parsed_source, context, errors_in_included);
                    // Just before exiting the previous call, `errors_in_included` and `errors` are swapped again in `context`.
                    // Push the newly-populated list of errors onto the list of included errors in `context`, which now
                    // holds `errors`, the list passed in the current call to this `syntax_to_semantic`. And `errors`
                    // corresponds to the source in which `include` was encountered.
                    context.push_included(errors_in_included);
                    // Return `None` because have evaluated (and removed)the `include` statement.
                }
                None
            }

            // Everything other than `include` only needs `context`.
            stmt => from_stmt(stmt, &mut context),
        };
        if let Some(stmt) = stmt {
            if context.annotations_is_empty() {
                context.program.insert_stmt(stmt);
            } else {
                let anstmt = asg::AnnotatedStmt::new(stmt, context.take_annotations()).to_stmt();
                context.program.insert_stmt(anstmt);
            }
        }
    }

    // Upon entering the current call, the errors in `context` were swapped out and replaced with `errors`.
    // This `errors` was also passed in, in the current call.
    // Now retrieve `errors` from `context` and restore `saved_errors` to `context`.
    // And return `errors`, which was populated during the current call.
    // Suppose the current call to `syntax_to_semantic` was made while processing an `include` statement...
    let errors = replace(&mut context.semantic_errors, save_errors);
    (context, errors)
}

// Main entry point for converting statements in AST to ASG
fn from_stmt(stmt: synast::Stmt, context: &mut Context) -> Option<asg::Stmt> {
    match stmt {
        synast::Stmt::IfStmt(if_stmt) => {
            let condition = from_expr(if_stmt.condition(), context);
            with_scope!(context,  ScopeType::Local,
                        let then_branch = from_block_expr(if_stmt.then_branch().unwrap(), context);
            );
            with_scope!(context,  ScopeType::Local,
                        let else_branch = if_stmt.else_branch().map(|ex| from_block_expr(ex, context));
            );
            Some(asg::If::new(condition.unwrap(), then_branch, else_branch).to_stmt())
        }

        synast::Stmt::WhileStmt(while_stmt) => {
            let condition = from_expr(while_stmt.condition(), context);
            with_scope!(context,  ScopeType::Local,
                        let loop_body = from_block_expr(while_stmt.body().unwrap(), context);
            );
            Some(asg::While::new(condition.unwrap(), loop_body).to_stmt())
        }

        synast::Stmt::ForStmt(for_stmt) => {
            let loop_var = for_stmt.loop_var().unwrap();
            let ty = from_scalar_type(&for_stmt.scalar_type().unwrap(), false, context);
            let iterable_ast = for_stmt.for_iterable().unwrap();
            let iterable = if let Some(set_expression) = iterable_ast.set_expression() {
                asg::ForIterable::SetExpression(from_set_expression(set_expression, context))
            } else if let Some(range_expression) = iterable_ast.range_expr() {
                asg::ForIterable::RangeExpression(from_range_expression(range_expression, context))
            } else if let Some(expression) = iterable_ast.for_iterable_expr() {
                asg::ForIterable::Expr(from_expr(Some(expression), context).unwrap())
            } else {
                // It would be nice to use an enum on the other side.
                // This error should be caught before semantic analysis. Eg in validation of the AST
                unreachable!() // probably is reachable
            };
            with_scope!(context,  ScopeType::Local,
                        let loop_var_symbol_id = context.new_binding(loop_var.string().as_ref(), &ty, &loop_var);
                        let loop_body = from_block_expr(for_stmt.body().unwrap(), context);
            );
            Some(asg::ForStmt::new(loop_var_symbol_id, iterable, loop_body).to_stmt())
        }

        // Note: The outer curlies do not entail a new scope. But the inner curlies do entail a
        // new scope, one for each case.
        synast::Stmt::SwitchCaseStmt(switch_case_stmt) => {
            let control = from_expr(switch_case_stmt.control(), context);
            let case_exprs = switch_case_stmt.case_exprs().map(|case_expr| {
                let int_exprs = inner_expression_list(case_expr.expression_list().unwrap(), context);
                with_scope!(context,  ScopeType::Local,
                            let statements = statement_list_from_block(case_expr.block_expr().unwrap(), context);
                );
                asg::CaseExpr::new(int_exprs, statements)
            }).collect::<Vec<_>>();
            with_scope!(context,  ScopeType::Local,
                        let default_statements = switch_case_stmt.default_block().map(|block| statement_list_from_block(block, context));
            );
            Some(
                asg::SwitchCaseStmt::new(control.unwrap(), case_exprs, default_statements)
                    .to_stmt(),
            )
        }

        synast::Stmt::ClassicalDeclarationStatement(type_decl) => {
            Some(from_classical_declaration_statement(&type_decl, context))
        }

        synast::Stmt::IODeclarationStatement(type_decl) => {
            Some(from_io_declaration_statement(&type_decl, context))
        }

        synast::Stmt::QuantumDeclarationStatement(q_decl) => {
            if !context.symbol_table().in_global_scope() {
                context.insert_error(NotInGlobalScopeError, &q_decl);
            }
            let name_str = if let Some(name_str) = q_decl.name() {
                name_str.string()
            } else {
                let hw_qubit = q_decl.hardware_qubit().unwrap();
                return Some(asg::DeclareHardwareQubit::new(ast_hardware_qubit(&hw_qubit)).to_stmt());
            };
            let qubit_type = q_decl.qubit_type().unwrap();
            let width = match from_designator(qubit_type.designator()) {
                Some(synast::Expr::Literal(ref literal)) => {
                    match literal.kind() {
                        synast::LiteralKind::IntNumber(int_num) => {
                            Some(int_num.value().unwrap() as u32)
                        }
                        // Non-integer literals cause a syntax error to be logged in `fn designator` in expressions.rs.
                        // Semantic analysis (eg in the present function) is not performed if there is a syntax error.
                        _ => panic!("You have found a bug in oq3_parser. A literal type designator must be an integer."),
                    }
                }
                None => None,
                _ => panic!("Only literal designators are supported."),
            };
            let typ = match width {
                Some(width) => Type::QubitArray(ArrayDims::D1(width as usize)),
                None => Type::Qubit,
            };
            let symbol_id = context.new_binding(name_str.as_ref(), &typ, &q_decl);
            Some(asg::DeclareQuantum::new(symbol_id).to_stmt())
        }

        synast::Stmt::AssignmentStmt(assignment_stmt) => {
            from_assignment_stmt(&assignment_stmt, context)
        }

        synast::Stmt::BreakStmt(_) => Some(asg::Stmt::Break),

        synast::Stmt::ContinueStmt(_) => Some(asg::Stmt::Continue),

        synast::Stmt::EndStmt(_) => Some(asg::Stmt::End),

        // Gate definition
        synast::Stmt::Gate(gate) => {
            if !context.symbol_table().in_global_scope() {
                // It would be better to use gate.gate_token(), that is, the word "gate" for the
                // location of the error. But that is of type `SyntaxToken`, not `AstNode` as
                // required. There is probably a solution.
                context.insert_error(NotInGlobalScopeError, &gate.name().unwrap());
            }
            let name_node = gate.name().unwrap();
            // Here are three ways to manage the context.

            // Make some bindings and push and pop the scope automatically.
            // Clumsy. There must be a better way.
            // Alternative is the doing in manually as in commented out code below.
            // let mut params = None;
            // let mut qubits = None;
            // with_scope(context, ScopeType::Subroutine,
            //            |cxt| {
            //                params = Some(bind_parameter_list(gate.angle_params(), &Type::Angle(None, IsConst::True), cxt));
            //                qubits = bind_parameter_list(gate.qubit_params(), &Type::Qubit, cxt);
            //            }
            // );
            // let params = params.unwrap();
            // let qubits = qubits.unwrap();

            // Manage the scope manually. This is more readable.

            // context.symbol_table.enter_scope(ScopeType::Subroutine);
            // let params = bind_parameter_list(gate.angle_params(), &Type::Angle(None, IsConst::True), context);
            // let qubits = bind_parameter_list(gate.qubit_params(), &Type::Qubit, context).unwrap();
            // let block = from_block_expr(gate.body().unwrap(), context);
            // context.symbol_table.exit_scope();

            // This might be kind of fragile. Currently, we should be able to handle
            //    1. a sequnce of semicolon-separated stmts.
            // or 2. a single block. But the block has a scope of course.
            with_scope!(context,  ScopeType::Subroutine,
                        let params = bind_parameter_list(gate.angle_params(), &Type::Angle(None, IsConst::True), context);
                        let qubits = bind_parameter_list(gate.qubit_params(), &Type::Qubit, context).unwrap();
                        let block = from_block_expr(gate.body().unwrap(), context);
            );
            let num_params = match params {
                Some(ref params) => params.len(),
                None => 0,
            };
            let gate_name_symbol_id = context.new_binding(
                name_node.string().as_ref(),
                &Type::Gate(
                    num_params,
                    qubits.len(),
                ),
                &name_node,
            );
            Some(asg::GateDefinition::new(gate_name_symbol_id, params, qubits, block).to_stmt())
        }

        synast::Stmt::Def(def_stmt) => {
            let name_node = def_stmt.name().unwrap();
            if !context.symbol_table().in_global_scope() {
                context.insert_error(NotInGlobalScopeError, &name_node);
            }
            with_scope!(context,  ScopeType::Subroutine,
                        let params = bind_typed_parameter_list(def_stmt.typed_param_list(), context);
                        let block = from_block_expr(def_stmt.body().unwrap(), context);
            );
            // FIXME: Should we let subroutines have a parameterized type?
            // This would be very convenient for matching signatures.
            // let num_params = match params {
            //     Some(ref params) => params.len(),
            //     None => 0,
            // };
            let num_params = match params {
                Some(ref params) => params.len(),
                None => 0,
            };
            let return_type = def_stmt.return_signature()
                .and_then(|x| x.scalar_type())
                .map(|x| from_scalar_type(&x, true, context));
            let return_type = match return_type {
                Some(typ) => typ,
                _ => Type::Void
            };
            let def_name_symbol_id = context.new_binding(
                name_node.string().as_ref(),
                &Type::SubroutineDef(
                    types::SubroutineDef{ num_params, return_type: Box::new(return_type.clone()) }
                ),
                &name_node,
            );
            Some(asg::DefStmt::new(def_name_symbol_id, params.unwrap(), block, return_type).to_stmt())
        }

        synast::Stmt::Barrier(barrier) => {
            let gate_operands = from_qubit_list(barrier.qubit_list(), context);
            Some(asg::Stmt::Barrier(asg::Barrier::new(Some(gate_operands))))
        }

        synast::Stmt::DelayStmt(delay_stmt) => {
            let gate_operands = from_qubit_list(delay_stmt.qubit_list(), context);
            let duration = from_expr(delay_stmt.designator().unwrap().expr(), context).unwrap();
            if !matches!(duration.get_type(), Type::Duration(_)) {
                context.insert_error(IncompatibleTypesError, &delay_stmt.designator().unwrap());
            }
            Some(asg::Stmt::Delay(asg::DelayStmt::new(
                duration,
                gate_operands,
            )))
        }

        synast::Stmt::Reset(reset) => {
            let gate_operand = reset.gate_operand().unwrap(); // FIXME: check this
            let gate_operand_asg = from_gate_operand(gate_operand, context);
            Some(asg::Reset::new(gate_operand_asg).to_stmt())
        }

        synast::Stmt::Include(include) => {
            if context.symbol_table().current_scope_type() != ScopeType::Global {
                context.insert_error(IncludeNotInGlobalScopeError, &include);
                None
            } else {
                // `include`s are read and included when parsing to AST
                unreachable!()
            }
        }

        synast::Stmt::ExprStmt(expr_stmt) => from_expr_stmt(expr_stmt, context),

        synast::Stmt::VersionString(version_string) => {
            let version = version_string.version().unwrap().version().unwrap();
            let _ = version.split_into_parts();
            None
        }

        synast::Stmt::PragmaStatement(pragma) => {
            Some(asg::Pragma::new(pragma.pragma_text()).to_stmt())
        }

        // Annotations are accumulated and attached to the following statement.
        // So we return None here.
        // It would be more convenient to return the annotation and handle
        // attaching, clearing etc. in one spot. But we have to return a Stmt.
        // And asg::Annotation is not a Stmt.
        synast::Stmt::AnnotationStatement(annotation) => {
            context.push_annotation(asg::Annotation::new(annotation.annotation_text()));
            None
        }

        synast::Stmt::AliasDeclarationStatement(alias_stmt) => {
            let name_str = alias_stmt.name().unwrap().string();
            let rhs = from_expr(alias_stmt.expr(), context).unwrap();
            // Bind the name to the RHS, giving it the same type as the RHS.
            let symbol_id = context.new_binding(name_str.as_ref(), rhs.get_type(), &alias_stmt);
            Some(asg::Alias::new(symbol_id, rhs).to_stmt())
        }

        synast::Stmt::Cal(_)
            | synast::Stmt::DefCal(_)
            | synast::Stmt::DefCalGrammar(_)
            // The following two should probably be removed from the syntax parser.
            | synast::Stmt::LetStmt(_)
            | synast::Stmt::Measure(_)
            => panic!("Unsupported statement {stmt}"),
    }
}

fn from_expr_stmt(expr_stmt: synast::ExprStmt, context: &mut Context) -> Option<asg::Stmt> {
    use synast::Expr::{GPhaseCallExpr, GateCallExpr, ModifiedGateCallExpr};
    // At present, three expressions, those for gate calls, are handled specially. In oq3_syntax, gate calls
    // are expressions wrapped in `ExprStmt`. But in the ASG, gate calls are are variant of `Stmt`. All
    // other `synast::ExprStmt` are translated to `asg::ExprStmt`.
    match expr_stmt.expr() {
        Some(GateCallExpr(gate_call)) => {
            from_gate_call_expr(gate_call, Vec::<asg::GateModifier>::new(), context)
        }
        Some(ModifiedGateCallExpr(mod_gate_call)) => {
            let modifiers = mod_gate_call
                .modifiers()
                .map(|modifier| match modifier {
                    synast::Modifier::InvModifier(_) => asg::GateModifier::Inv,

                    synast::Modifier::PowModifier(pow_mod) => {
                        let exponent =
                            from_paren_expr(pow_mod.paren_expr().unwrap(), context).unwrap();
                        asg::GateModifier::Pow(exponent)
                    }

                    synast::Modifier::CtrlModifier(ctrl_mod) => {
                        let exponent = ctrl_mod
                            .paren_expr()
                            .and_then(|x| from_paren_expr(x, context));
                        asg::GateModifier::Ctrl(exponent)
                    }

                    synast::Modifier::NegCtrlModifier(neg_ctrl_mod) => {
                        let exponent = neg_ctrl_mod
                            .paren_expr()
                            .and_then(|x| from_paren_expr(x, context));
                        asg::GateModifier::NegCtrl(exponent)
                    }
                })
                .collect();

            // `synast::ModifiedGateCallExpr` may wrap either gate call or gphase call,
            // which is treated separately.
            if let Some(gate_call) = mod_gate_call.gate_call_expr() {
                from_gate_call_expr(gate_call, modifiers, context)
            } else {
                let gphase = mod_gate_call.g_phase_call_expr().unwrap();
                let arg = from_expr(gphase.arg(), context).unwrap();
                Some(asg::Stmt::ModifiedGPhaseCall(asg::ModifiedGPhaseCall::new(
                    arg, modifiers,
                )))
            }
        }

        Some(GPhaseCallExpr(gphase)) => {
            let arg = from_expr(gphase.arg(), context).unwrap();
            Some(asg::Stmt::GPhaseCall(asg::GPhaseCall::new(arg)))
        }

        syn_expr => {
            let expr = from_expr(syn_expr, context);
            expr.map_or_else(
                || panic!("expr::ExprStmt is None. Expression not implemented in the ASG."),
                |ex| Some(asg::Stmt::ExprStmt(ex)),
            )
        }
    }
}

fn from_paren_expr(paren_expr: synast::ParenExpr, context: &mut Context) -> Option<asg::TExpr> {
    from_expr(paren_expr.expr(), context)
}

fn negative_float(f: synast::FloatNumber) -> asg::FloatLiteral {
    let num = f.value().unwrap();
    let float = format!("-{num}");
    asg::FloatLiteral::new(float)
}

fn negative_int(n: synast::IntNumber) -> asg::IntLiteral {
    let num = n.value_u128().unwrap(); // fn value_u128 is kind of a hack
    asg::IntLiteral::new(num, false) // `false` means negative
}

fn from_expr(expr_maybe: Option<synast::Expr>, context: &mut Context) -> Option<asg::TExpr> {
    let expr = expr_maybe?;
    match expr {
        // FIXME: Ugh. could clean up logic here
        // It is convenient to rewrite literals wrapped in unary minus as literals
        // with negative values.
        synast::Expr::PrefixExpr(prefix_expr) => match prefix_expr.op_kind() {
            Some(synast::UnaryOp::Neg) => match prefix_expr.expr() {
                Some(synast::Expr::Literal(ref literal)) => Some(match literal.kind() {
                    synast::LiteralKind::FloatNumber(f) => negative_float(f).to_texpr(),
                    synast::LiteralKind::IntNumber(n) => negative_int(n).to_texpr(),
                    _ => {
                        panic!("Only integers and floats are supported as operands to unary minus.")
                    }
                }),

                Some(synast::Expr::TimingLiteral(ref timing_literal)) => {
                    match timing_literal.time_unit().unwrap() {
                        synast::TimeUnit::Imaginary => {
                            Some(match timing_literal.literal().unwrap().kind() {
                                synast::LiteralKind::FloatNumber(f) => {
                                    negative_float(f).to_imaginary_texpr()
                                }
                                synast::LiteralKind::IntNumber(n) => {
                                    negative_int(n).to_imaginary_texpr()
                                }
                                _ => panic!("You have found a bug in oq3_syntax or oq3_parser"),
                            })
                        }
                        _ => {
                            panic!("Only floats are supported as operands to unary minus.")
                        }
                    }
                }

                Some(synexpr) => Some(
                    asg::UnaryExpr::new(
                        asg::UnaryOp::Minus,
                        from_expr(Some(synexpr), context).unwrap(),
                    )
                    .to_texpr(),
                ),

                None => {
                    panic!("You have found a bug in oq3_parser. No operand to unary minus found.")
                }
            },
            Some(op) => {
                panic!("Unary operators other than minus are not supported. Found '{op:?}.'")
            }
            _ => panic!("You have found a bug in oq3_parser. No operand to unary operator found."),
        },

        synast::Expr::ParenExpr(paren_expr) => from_paren_expr(paren_expr, context),

        synast::Expr::BinExpr(bin_expr) => {
            let synast_op = bin_expr.op_kind().unwrap();
            let left_syn = bin_expr.lhs();
            let right_syn = bin_expr.rhs();

            let op = ast_from_binary_op(synast_op);
            let left = from_expr(left_syn, context).unwrap();
            let right = from_expr(right_syn, context).unwrap();
            // There are no binary ops that accept quantum operands.
            if left.get_type().is_quantum() {
                // Generate the ast node again, for the borrow checker. But we are already
                // on the sad path.
                context.insert_error(IncompatibleTypesError, &bin_expr.lhs().unwrap());
            }
            if right.get_type().is_quantum() {
                context.insert_error(IncompatibleTypesError, &bin_expr.rhs().unwrap());
            }
            Some(asg::BinaryExpr::new_texpr_with_cast(op, left, right))
        }

        synast::Expr::Literal(ref literal) => from_literal(literal),

        // We also handle imaginary literals here along with timing literals.
        // This makes no sense on the level of semantics. But at all eariler points,
        // from lexing to here, it is trivial to treat the imaginary suffix `im` as
        // if it were a timing suffix. We could try to fix this, but it would add
        // code paths and complexity from lexing on up.
        synast::Expr::TimingLiteral(ref timing_literal) => {
            let ast_time_unit = timing_literal.time_unit().unwrap();
            if matches!(ast_time_unit, synast::TimeUnit::Imaginary) {
                return match timing_literal.literal().unwrap().kind() {
                    synast::LiteralKind::IntNumber(int_num) => {
                        let num = int_num.value_u128().unwrap();
                        Some(asg::IntLiteral::new(num, true).to_imaginary_texpr())
                    }
                    synast::LiteralKind::FloatNumber(float_num) => {
                        let num = float_num.value().unwrap();
                        Some(asg::FloatLiteral::new(num).to_imaginary_texpr())
                    }
                    _ => panic!("You have found a bug in oq3_syntax or oq3_parser"),
                };
            }
            let time_unit = match ast_time_unit {
                synast::TimeUnit::Second => asg::TimeUnit::Second,
                synast::TimeUnit::MilliSecond => asg::TimeUnit::MilliSecond,
                synast::TimeUnit::MicroSecond => asg::TimeUnit::MicroSecond,
                synast::TimeUnit::NanoSecond => asg::TimeUnit::NanoSecond,
                synast::TimeUnit::Cycle => asg::TimeUnit::Cycle,
                // Imaginary was handled above.
                synast::TimeUnit::Imaginary => unreachable!(),
            };
            match timing_literal.literal().unwrap().kind() {
                synast::LiteralKind::IntNumber(int_num) => {
                    let num = int_num.value_u128().unwrap();
                    Some(asg::TimingIntLiteral::new(num, true, time_unit).to_texpr())
                }
                synast::LiteralKind::FloatNumber(float_num) => {
                    let num = float_num.value().unwrap();
                    Some(asg::TimingFloatLiteral::new(num, true, time_unit).to_texpr())
                }
                _ => panic!("You have found a bug in oq3_syntax or oq3_parser"),
            }
        }

        synast::Expr::Identifier(identifier) => {
            let (sym, typ) = ast_identifier(&identifier, context);
            Some(asg::TExpr::new(asg::Expr::Identifier(sym), typ))
        }

        synast::Expr::HardwareQubit(hwq) => Some(ast_hardware_qubit(&hwq).to_texpr()),

        // Range expressions are not allowed everywhere. Maybe remove from expr tree
        synast::Expr::RangeExpr(range_expr) => {
            Some(from_range_expression(range_expr, context).to_texpr())
        }

        synast::Expr::IndexExpr(index_expr) => {
            let expr = from_expr(index_expr.expr(), context);
            let index = ast_from_index_operator(index_expr.index_operator().unwrap(), context);
            Some(asg::IndexExpression::new(expr.unwrap(), index).to_texpr())
        }

        synast::Expr::IndexedIdentifier(indexed_identifier) => {
            let (indexed_identifier, _typ) = ast_indexed_identifier(&indexed_identifier, context);
            Some(indexed_identifier.to_texpr())
        }

        synast::Expr::MeasureExpression(ref measure_expr) => {
            let gate_operand = measure_expr.gate_operand().unwrap(); // FIXME: check this
            let gate_operand_asg = from_gate_operand(gate_operand, context);
            Some(asg::MeasureExpression::new(gate_operand_asg).to_texpr())
        }

        synast::Expr::ReturnExpr(ref return_expr) => {
            let expr_asg = from_expr(return_expr.expr(), context);
            if context.symbol_table().current_scope_type() == ScopeType::Global {
                context.insert_error(ReturnInGlobalScopeError, &expr);
            }
            Some(asg::ReturnExpression::new(expr_asg).to_texpr())
        }

        synast::Expr::CastExpression(cast) => {
            let typ = from_scalar_type(&cast.scalar_type().unwrap(), true, context);
            let expr = from_expr(cast.expr(), context);
            Some(asg::Cast::new(expr.unwrap(), typ).to_texpr())
        }

        synast::Expr::CallExpr(call_expr) => Some(from_subroutine_call_expr(call_expr, context)),

        // Followng may be a parser error. But I think we will need to support BlockExpr anywhere here.
        synast::Expr::BlockExpr(_) => panic!("BlockExpr not supported."),

<<<<<<< HEAD
        synast::Expr::ArrayExpr(_) => panic!("ArrayExpr not supported {:?}", expr),
        synast::Expr::ArrayLiteral(_) => panic!("ArrayLiteral not supported {:?}", expr),
        synast::Expr::BoxExpr(_) => panic!("BoxExpr not supported {:?}", expr),
=======
        synast::Expr::ArrayExpr(_)
        | synast::Expr::ArrayLiteral(_)
        | synast::Expr::BoxExpr(_)
        | synast::Expr::CallExpr(_) => panic!("Expression not supported {expr:?}"),
>>>>>>> 93507c49

        synast::Expr::GateCallExpr(_)
        | synast::Expr::GPhaseCallExpr(_)
        | synast::Expr::ModifiedGateCallExpr(_) => panic!("You have found a bug in oq3_parser."),
    }
}

fn from_set_expression(
    set_expression: synast::SetExpression,
    context: &mut Context,
) -> asg::SetExpression {
    asg::SetExpression::new(inner_expression_list(
        set_expression.expression_list().unwrap(),
        context,
    ))
}

fn from_range_expression(
    range_expr: synast::RangeExpr,
    context: &mut Context,
) -> asg::RangeExpression {
    let (start, step, stop) = range_expr.start_step_stop();
    let start = from_expr(start, context).unwrap();
    let stop = from_expr(stop, context).unwrap();
    let step = from_expr(step, context);
    asg::RangeExpression::new(start, step, stop)
}

fn from_gate_call_expr(
    gate_call_expr: synast::GateCallExpr,
    modifiers: Vec<asg::GateModifier>,
    context: &mut Context,
) -> Option<asg::Stmt> {
    let gate_operands: Vec<_> = from_qubit_list(gate_call_expr.qubit_list(), context);
    let param_list = gate_call_expr
        .arg_list()
        .map(|ex| inner_expression_list(ex.expression_list().unwrap(), context));
    let num_params = match param_list {
        Some(ref params) => params.len(),
        None => 0,
    };
    let gate_id = gate_call_expr.identifier();
    // FIXME: make sure we are efficient with strings
    let gate_name = gate_call_expr.identifier().unwrap().text().to_string();
    let (symbol_result, gate_type) = context
        .lookup_gate_symbol(gate_name.as_ref(), gate_id.as_ref().unwrap())
        .as_tuple();
    // FIXME: I think we can use if-let with a pattern here. But
    // arm with (0, 0) looks like it can never be taken.
    if matches!(gate_type, Type::Gate(_, _)) {
        let (def_num_params, def_num_qubits) = match gate_type {
            Type::Gate(np, nq) => (np, nq),
            _ => (0, 0),
        };
        if def_num_params != num_params {
            if num_params != 0 {
                // If num params is mismatched, locate error at list of params supplied.
                context.insert_error(NumGateParamsError, &gate_call_expr.arg_list().unwrap());
            } else {
                // If no params are supplied, but some are expected, locate error at gate name.
                context.insert_error(NumGateParamsError, &gate_id.unwrap());
            }
        }
        let num_qubits: usize = gate_operands.len();
        if def_num_qubits != num_qubits {
            if num_qubits == 0 {
                // This probably can't happen because no qubit args is not recognized syntactially
                // as a gate call.
                context.insert_error(NumGateQubitsError, &gate_call_expr);
            } else {
                context.insert_error(NumGateQubitsError, &gate_call_expr.qubit_list().unwrap());
            };
        }
    } else if symbol_result.is_ok() {
        // If symbol_result.is_err then we have already logged UndefGateError.
        context.insert_error(IncompatibleTypesError, &gate_id.unwrap());
    }
    Some(asg::Stmt::GateCall(asg::GateCall::new(
        symbol_result,
        param_list,
        gate_operands,
        modifiers,
    )))
}

fn from_subroutine_call_expr(call_expr: synast::CallExpr, context: &mut Context) -> asg::TExpr {
    let param_list = call_expr
        .arg_list()
        .map(|ex| inner_expression_list(ex.expression_list().unwrap(), context));
    let subroutine_id = call_expr.identifier();
    let subroutine_name = call_expr.identifier().unwrap().text().to_string();
    let (symbol_result, call_type) = context
        .lookup_symbol(subroutine_name.as_ref(), subroutine_id.as_ref().unwrap())
        .as_tuple();
    let def_type = match call_type {
        Type::SubroutineDef(def_type) => def_type,
        _ => panic!("programming error: expected Type::Def variant"),
    };
    let expected_num_params = def_type.num_params;
    // number of params actually passed in call.
    let num_params = match param_list {
        Some(ref params) => params.len(),
        None => 0,
    };
    if expected_num_params != num_params {
        context.insert_error(NumDefParamsError, &call_expr.arg_list().unwrap());
    }
    let typ = def_type.return_type;
    asg::SubroutineCall::new(symbol_result, param_list).to_texpr(*typ)
}

fn from_gate_operand(gate_operand: synast::GateOperand, context: &mut Context) -> asg::TExpr {
    match gate_operand {
        synast::GateOperand::HardwareQubit(ref hwq) => {
            asg::GateOperand::HardwareQubit(ast_hardware_qubit(hwq)).to_texpr(Type::HardwareQubit)
        }
        synast::GateOperand::Identifier(ref identifier) => {
            let (sym, typ) = ast_identifier(identifier, context);
            if !matches!(typ, Type::Qubit | Type::HardwareQubit | Type::QubitArray(_)) {
                context.insert_error(IncompatibleTypesError, &gate_operand);
            }
            asg::GateOperand::Identifier(sym).to_texpr(typ)
        }
        synast::GateOperand::IndexedIdentifier(ref indexed_identifier) => {
            let (indexed_identifier, typ) = ast_indexed_identifier(indexed_identifier, context);
            if !matches!(typ, Type::QubitArray(_)) {
                context.insert_error(IncompatibleTypesError, &gate_operand);
            }
            asg::GateOperand::IndexedIdentifier(indexed_identifier).to_texpr(typ)
        }
    }
}

fn ast_from_index_operator(
    index_op: synast::IndexOperator,
    context: &mut Context,
) -> asg::IndexOperator {
    match index_op.index_kind().unwrap() {
        synast::IndexKind::SetExpression(set_expression) => {
            asg::IndexOperator::SetExpression(from_set_expression(set_expression, context))
        }

        synast::IndexKind::ExpressionList(expression_list) => {
            asg::IndexOperator::ExpressionList(from_expression_list(expression_list, context))
        }
    }
}

fn from_expression_list(
    expression_list: synast::ExpressionList,
    context: &mut Context,
) -> asg::ExpressionList {
    asg::ExpressionList::new(inner_expression_list(expression_list, context))
}

fn from_qubit_list(
    qubit_list: Option<synast::QubitList>,
    context: &mut Context,
) -> Vec<asg::TExpr> {
    // Warning, I think map overlooks None. This can cause a bug in the present case.
    // Because None means a coding error upstream. Better to blow up here.
    qubit_list
        .unwrap()
        .gate_operands()
        .map(|qubit| from_gate_operand(qubit, context))
        .collect()
}

// Return a Vec of TExpr.  There is no reason to return an iterator, because if it were an
// iterator, then at every call site this would be collected immediately.
fn inner_expression_list(
    expression_list: synast::ExpressionList,
    context: &mut Context,
) -> Vec<asg::TExpr> {
    expression_list
        .exprs()
        .filter_map(|x| from_expr(Some(x), context))
        .collect()
}

fn ast_from_binary_op(synast_op: synast::BinaryOp) -> asg::BinaryOp {
    match synast_op {
        synast::BinaryOp::ArithOp(arith_op) => {
            use asg::BinaryOp::ArithOp;
            use synast::ArithOp::*;
            match arith_op {
                Add => ArithOp(asg::ArithOp::Add),
                Mul => ArithOp(asg::ArithOp::Mul),
                Sub => ArithOp(asg::ArithOp::Sub),
                Div => ArithOp(asg::ArithOp::Div),
                Rem | Shl | Shr | BitOr | BitXor | BitAnd => panic!("Unsupported binary operator"),
            }
        }
        synast::BinaryOp::CmpOp(cmp_op) => {
            use asg::BinaryOp::CmpOp;
            use synast::CmpOp::*;
            match cmp_op {
                Eq { negated: false } => CmpOp(asg::CmpOp::Eq),
                Eq { negated: true } => CmpOp(asg::CmpOp::Neq),
                Ord { .. } => {
                    panic!("Comparision operators other than `=` and `!=` are not supported.")
                }
            }
        }
        synast::BinaryOp::ConcatenationOp => asg::BinaryOp::ConcatenationOp,
        synast::BinaryOp::LogicOp(_) => panic!("Binary logic operators unsupported."),
        synast::BinaryOp::Assignment { .. } => panic!("Unsupported binary operator"),
    }
}

fn from_literal(literal: &synast::Literal) -> Option<asg::TExpr> {
    let literal_texpr = match literal.kind() {
        synast::LiteralKind::Bool(bool_val) => asg::BoolLiteral::new(bool_val).to_texpr(),

        synast::LiteralKind::IntNumber(int_num) => {
            let num = int_num.value_u128().unwrap(); // fn value_u128 is kind of a hack
            asg::IntLiteral::new(num, true).to_texpr() // `true` means positive literal.
        }

        synast::LiteralKind::FloatNumber(float_num) => {
            let num = float_num.value().unwrap();
            let float = format!("{num}");
            asg::FloatLiteral::new(float).to_texpr()
        }

        synast::LiteralKind::BitString(bit_string) => {
            asg::BitStringLiteral::new(bit_string.str()?).to_texpr()
        }

        synast::LiteralKind::Byte(_)
        | synast::LiteralKind::Char(_)
        | synast::LiteralKind::String(_) => todo!(),
    };
    Some(literal_texpr)
}

// Convert a block of statements in the AST to a list of ASG statements
// We don't convert to asg::Block, because these lists of statements go into
// other block-like structures as well.
fn statement_list_from_block(block: synast::BlockExpr, context: &mut Context) -> Vec<asg::Stmt> {
    block
        .statements()
        .filter_map(|syn_stmt| from_stmt(syn_stmt, context))
        .collect::<Vec<_>>()
}

fn from_block_expr(block_synast: synast::BlockExpr, context: &mut Context) -> asg::Block {
    asg::Block::new(statement_list_from_block(block_synast, context))
}

// Convert AST scalar type to a `types::Type`
fn from_scalar_type(
    scalar_type: &synast::ScalarType,
    isconst: bool,
    context: &mut Context,
) -> Type {
    // If the scalar type is `complex`, then scalar_type.scalar_type() will return
    // the base type, which is a float type. If scalar_type.scalar_type() is `None`,
    // then it is a simple scalar type and the designator is in scalar_type.designator.
    // Note that this is the point where we throw away the token `float`, which is
    // superfluous.
    // In OQ3 source, `complex` types have a different syntax from other scalar types.
    // Eg, we write `int[32]`, but we don't write `complex[32]`, but rather `complex[float[32]]`.
    // However `Type::Complex` has exactly the same form as other scalar types. In this case
    // `width` is understood to be the width of each of real and imaginary components.
    let designator = if let Some(float_type) = scalar_type.scalar_type() {
        // complex
        float_type.designator()
    } else {
        // not complex
        scalar_type.designator()
    };
    let width = match from_designator(designator) {
        // We only support literal integer designators at the moment.
        Some(synast::Expr::Literal(ref literal)) => {
            match literal.kind() {
                synast::LiteralKind::IntNumber(int_num) => Some(int_num.value().unwrap() as u32),
                _ => {
                    // FIXME: This error should be done when validating syntax. Before the semantic analysis
                    context.insert_error(ConstIntegerError, literal);
                    None // FIXME. This should be something signifying an invalid type
                         // `None` signifies a valid type.
                }
            }
        }
        Some(expr) => panic!("Unsupported designator type: {:?}", type_name_of(expr)),
        None => None,
    };
    match scalar_type.kind() {
        synast::ScalarTypeKind::Angle => Type::Angle(width, isconst.into()),
        synast::ScalarTypeKind::Bit => match width {
            Some(width) => Type::BitArray(ArrayDims::D1(width as usize), isconst.into()),
            None => Type::Bit(isconst.into()),
        },
        synast::ScalarTypeKind::Bool => Type::Bool(isconst.into()),
        synast::ScalarTypeKind::Complex => Type::Complex(width, isconst.into()),
        synast::ScalarTypeKind::Duration => Type::Duration(isconst.into()),
        synast::ScalarTypeKind::Float => Type::Float(width, isconst.into()),
        synast::ScalarTypeKind::Int => Type::Int(width, isconst.into()),
        synast::ScalarTypeKind::None => panic!("You have found a bug in oq3_parser"),
        synast::ScalarTypeKind::Stretch => Type::Stretch(isconst.into()),
        synast::ScalarTypeKind::UInt => Type::UInt(width, isconst.into()),
        // The spec says a qubit register is equivalent to a 1D qubit array.
        // Trying to maintain a non-existent distinction would lead to bad confusion.
        // This is the point where we eliminate the distinction. (Code is repeated elsewhere.)
        synast::ScalarTypeKind::Qubit => match width {
            Some(width) => Type::QubitArray(ArrayDims::D1(width as usize)),
            None => Type::Qubit,
        },
    }
}

// Return `true` if the literal
fn can_cast_literal(lhs_type: &Type, init_type: &Type, literal: &asg::Literal) -> bool {
    if matches!(lhs_type, &Type::UInt(..)) {
        if let asg::Literal::Int(intlit) = literal {
            return *intlit.sign();
        }
    }
    types::can_cast_literal(lhs_type, init_type)
}

fn from_classical_declaration_statement(
    type_decl: &synast::ClassicalDeclarationStatement,
    context: &mut Context,
) -> asg::Stmt {
    if type_decl.array_type().is_some() {
        if !context.symbol_table().in_global_scope() {
            context.insert_error(NotInGlobalScopeError, type_decl);
        }
        panic!("Array types are not supported yet in the ASG");
    }
    let scalar_type = type_decl.scalar_type().unwrap();
    let lhs_type = from_scalar_type(&scalar_type, type_decl.const_token().is_some(), context);
    let name_str = type_decl.name().unwrap().string();
    let initializer = from_expr(type_decl.expr(), context);
    let symbol_id = context.new_binding(name_str.as_ref(), &lhs_type, type_decl);
    // If there is an initializer, check that types are compatible and if there is
    // an implicit cast, make it explicit.
    if let Some(initializer) = initializer {
        let init_type = initializer.get_type();
        if types::equal_up_to_constness(&lhs_type, init_type) {
            return asg::DeclareClassical::new(symbol_id, Some(initializer)).to_stmt();
        }
        // From this point, we need to cast, if possible.
        // So, we either cast, or record an error saying types are incompatible.
        if let asg::Expr::Literal(literal) = initializer.expression() {
            if can_cast_literal(&lhs_type, init_type, literal) {
                let new_initializer =
                    asg::Cast::new(initializer.clone(), lhs_type.clone()).to_texpr();
                return asg::DeclareClassical::new(symbol_id, Some(new_initializer)).to_stmt();
            } else {
                context.insert_error(IncompatibleTypesError, type_decl);
                return asg::DeclareClassical::new(symbol_id, Some(initializer)).to_stmt();
            }
        }
        let promoted_type = types::promote_types_not_equal(&lhs_type, init_type);
        let new_initializer = if types::equal_up_to_constness(&promoted_type, &lhs_type) {
            // Very often `promoted_type` is correct. But it may be off by constness.
            // We cast to exactly the type of the lhs, by cloning it.
            // The important thing is to filter out cases where casting is either
            // not necessary, or not allowed.
            asg::Cast::new(initializer.clone(), lhs_type.clone()).to_texpr()
        } else {
            // Either the type can't be promoted,
            // or promote_types says to promote lhs to rhs, which is allowed
            // for some binary expressions, but not for assignment because the
            // type of the lhs is fixed.
            if promoted_type == Type::Void || &promoted_type == init_type {
                context.insert_error(IncompatibleTypesError, type_decl);
            }
            initializer
        };
        return asg::DeclareClassical::new(symbol_id, Some(new_initializer)).to_stmt();
    }
    asg::DeclareClassical::new(symbol_id, initializer).to_stmt()
}

fn from_io_declaration_statement(
    type_decl: &synast::IODeclarationStatement,
    context: &mut Context,
) -> asg::Stmt {
    if type_decl.array_type().is_some() {
        panic!("Array types are not supported yet in the ASG");
    }
    let scalar_type = type_decl.scalar_type().unwrap();
    // Assume that input / ouput variables are not constant.
    let typ = from_scalar_type(&scalar_type, false, context);
    let name_str = type_decl.name().unwrap().string();
    let symbol_id = context.new_binding(name_str.as_ref(), &typ, &type_decl.name().unwrap());
    if type_decl.input_token().is_some() {
        asg::InputDeclaration::new(symbol_id).to_stmt()
    } else {
        asg::OutputDeclaration::new(symbol_id).to_stmt()
    }
}

// FIXME: Refactor this. It was done in a hurry.
fn from_assignment_stmt(
    assignment_stmt: &synast::AssignmentStmt,
    context: &mut Context,
) -> Option<asg::Stmt> {
    let nameb = assignment_stmt.identifier(); // LHS of assignment
                                              // LHS is an identifier
    if nameb.is_some() {
        let name = nameb.as_ref().unwrap();
        let name_str = name.string();
        let mut expr = from_expr(assignment_stmt.rhs(), context).unwrap(); // rhs of `=` operator

        let (symbol_id, symbol_type) = context.lookup_symbol(name_str.as_str(), name).as_tuple();
        let symbol_ok = symbol_id.is_ok();
        let is_mutating_const = symbol_ok && symbol_type.is_const();
        let lvalue = asg::LValue::Identifier(symbol_id);
        let expr_type = expr.get_type();
        // Check that types match, but only if lhs has been declared, in which case
        // recording a type error would be redundant.
        if symbol_ok && expr_type != &symbol_type {
            if expr_type.equal_up_to_dims(&symbol_type) {
                context.insert_error(IncompatibleDimensionError, assignment_stmt);
            } else if let asg::Expr::Literal(asg::Literal::Int(intlit)) = expr.expression() {
                // Cast positive integer literal to UInt
                if matches!(symbol_type, Type::UInt(..)) {
                    if *intlit.sign() {
                        // FIXME: We are casting to unsigned if the int literal is positive.
                        // But we are not checking the width.
                        expr = asg::Cast::new(expr, symbol_type).to_texpr()
                    } else {
                        // We call this cast error. Not a great name
                        // In Rust, `let x: u32 = -1;` gives "cannot apply unary operator `-` to type `u32`"
                        // But we have combined `-` with the literal already during parsing (I think?).
                        // In Julia, `x::UInt = -1` throws `InexactError`.
                        context.insert_error(CastError, assignment_stmt);
                    }
                }
            } else {
                let promoted_type = types::promote_types(&symbol_type, expr_type);
                if promoted_type == symbol_type {
                    expr = asg::Cast::new(expr, promoted_type).to_texpr()
                } else {
                    context.insert_error(IncompatibleTypesError, assignment_stmt);
                }
            }
        }
        let stmt_asg = Some(asg::Assignment::new(lvalue, expr).to_stmt());
        if is_mutating_const {
            context.insert_error(MutateConstError, assignment_stmt);
        }
        return stmt_asg;
    }
    // LHS is *not* an identifier, rather an indexed identifier
    let indexed_identifier_ast = assignment_stmt.indexed_identifier().unwrap();
    let (indexed_identifier, typ) = ast_indexed_identifier(&indexed_identifier_ast, context);
    // Examine number of indexing operators. Eg. `d[1][2]` has two operations.
    // We only check expressions with a single indexing op for now.
    if indexed_identifier.indexes().len() == 1 {
        let index = &indexed_identifier.indexes()[0];
        if index.num_dims() > typ.num_dims() {
            context.insert_error(TooManyIndexes, &indexed_identifier_ast);
        }
        // let mut num_out_dims = typ.num_dims();
        // match index {
        //     asg::IndexOperator::SetExpression(_) => { num_out_dims = 1;}
        //     asg::IndexOperator::ExpressionList(elist) => {
        //         for expr in &elist.expressions {
        //             dbg!(expr);
        //         }
        //     }
        // }
    }
    let expr = from_expr(assignment_stmt.rhs(), context).unwrap(); // rhs of `=` operator
    let lvalue = asg::LValue::IndexedIdentifier(indexed_identifier);
    Some(asg::Assignment::new(lvalue, expr).to_stmt())
}

//
// These functions (fn ast_ ...) convert oq3_syntax::ast (alias synast) structs to ast structs.
// These ast structs are not yet wrapped in `enum Stmt` or `enum Expr`, etc.
// These functions exist because some of these ast structs will be wrapped into the
// ast tree in different ways. So their construction is factored out.
//
// It seems like it would be a good idea to use these functions as much as possible. However,
// Sometimes construction of the object on the one hand and wrapping it in a type and in an
// `enum` variant on the other are not so easily separated into two parts. See for example
// asg::BinaryExpr.new_texpr_with_cast.

fn ast_hardware_qubit(hwq: &synast::HardwareQubit) -> asg::HardwareQubit {
    asg::HardwareQubit::new(hwq.string())
}

fn ast_identifier(
    identifier: &synast::Identifier,
    context: &mut Context,
) -> (SymbolIdResult, Type) {
    let name_str = identifier.string();
    let (symbol_id, typ) = context
        .lookup_symbol(name_str.as_str(), identifier)
        .as_tuple();
    (symbol_id, typ)
}

fn ast_indexed_identifier(
    indexed_identifier: &synast::IndexedIdentifier,
    context: &mut Context,
) -> (asg::IndexedIdentifier, Type) {
    let identifier = indexed_identifier.identifier().unwrap().string();
    let (symbol_id, typ) = context
        .lookup_symbol(identifier.as_ref(), indexed_identifier)
        .as_tuple();
    let indexes = indexed_identifier
        .index_operators()
        .map(|index| ast_from_index_operator(index, context))
        .collect();
    (asg::IndexedIdentifier::new(symbol_id, indexes), typ)
}

// Bind all parameter names to new symbols. Assume they all have common type `typ`.
// Log RedeclarationError when it occurs.
fn bind_parameter_list(
    inparam_list: Option<synast::ParamList>,
    typ: &Type,
    context: &mut Context,
) -> Option<Vec<SymbolIdResult>> {
    inparam_list.map(|param_list| {
        param_list
            .params()
            .map(|param| context.new_binding(param.text().as_ref(), typ, &param))
            .collect()
    })
}

fn bind_typed_parameter_list(
    inparam_list: Option<synast::TypedParamList>,
    context: &mut Context,
) -> Option<Vec<SymbolIdResult>> {
    inparam_list.map(|param_list| {
        param_list
            .typed_params()
            .map(|param| {
                let typ = from_scalar_type(&param.scalar_type().unwrap(), false, context);
                let namestr = param.name().unwrap().string();
                context.new_binding(namestr.as_ref(), &typ, &param)
            })
            .collect()
    })
}

fn from_designator(arg: Option<synast::Designator>) -> Option<synast::Expr> {
    arg.and_then(|desg| desg.expr())
    // NOTE: Other uses of this pattern above have certain error checking,
    // but because it was not standardized, it is not included
    // in this helper function
}

// This works, but using it is pretty clumsy.
// fn with_scope<F>(context: &mut Context, scope: ScopeType, func: F) where
//     F: FnOnce(&mut Context)
// {
//     context.symbol_table.enter_scope(scope);
//     let res = func(context);
//     context.symbol_table.exit_scope();
//     res // but there is no return value
// }<|MERGE_RESOLUTION|>--- conflicted
+++ resolved
@@ -730,17 +730,9 @@
         // Followng may be a parser error. But I think we will need to support BlockExpr anywhere here.
         synast::Expr::BlockExpr(_) => panic!("BlockExpr not supported."),
 
-<<<<<<< HEAD
-        synast::Expr::ArrayExpr(_) => panic!("ArrayExpr not supported {:?}", expr),
-        synast::Expr::ArrayLiteral(_) => panic!("ArrayLiteral not supported {:?}", expr),
-        synast::Expr::BoxExpr(_) => panic!("BoxExpr not supported {:?}", expr),
-=======
-        synast::Expr::ArrayExpr(_)
-        | synast::Expr::ArrayLiteral(_)
-        | synast::Expr::BoxExpr(_)
-        | synast::Expr::CallExpr(_) => panic!("Expression not supported {expr:?}"),
->>>>>>> 93507c49
-
+        synast::Expr::ArrayExpr(_) => panic!("ArrayExpr not supported {expr:?}"),
+        synast::Expr::ArrayLiteral(_) => panic!("ArrayLiteral not supported {expr:?}"),
+        synast::Expr::BoxExpr(_) => panic!("BoxExpr not supported {expr:?}"),
         synast::Expr::GateCallExpr(_)
         | synast::Expr::GPhaseCallExpr(_)
         | synast::Expr::ModifiedGateCallExpr(_) => panic!("You have found a bug in oq3_parser."),
@@ -1144,8 +1136,7 @@
 ) -> Option<asg::Stmt> {
     let nameb = assignment_stmt.identifier(); // LHS of assignment
                                               // LHS is an identifier
-    if nameb.is_some() {
-        let name = nameb.as_ref().unwrap();
+    if let Some(name) = &nameb {
         let name_str = name.string();
         let mut expr = from_expr(assignment_stmt.rhs(), context).unwrap(); // rhs of `=` operator
 
